--- conflicted
+++ resolved
@@ -2,18 +2,17 @@
 Changelog for package gazebo_ros_pkgs
 ^^^^^^^^^^^^^^^^^^^^^^^^^^^^^^^^^^^^^
 
-<<<<<<< HEAD
 2.4.1 (2013-11-13)
 ------------------
 * rerelease because sdformat became libsdformat, but we also based change on 2.3.4 in hydro-devel.
 
 2.4.0 (2013-10-14)
-=======
+------------------
+
 2.3.5 (2014-03-26)
 ------------------
 
 2.3.4 (2013-11-13)
->>>>>>> 511677f3
 ------------------
 
 2.3.3 (2013-10-10)
